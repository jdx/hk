import "../Config.pkl"

ruff = new Config.Step {
<<<<<<< HEAD
    glob = "**/*.py"
    stage = "**/*.py"
    check = "ruff check --force-exclude {{ files }}"
    fix = "ruff check --force-exclude --fix {{ files }}"
=======
    glob = List("**/*.py", "**/*.pyi")
    stage = "<JOB_FILES>"
    check = "ruff check {{ files }}"
    check_diff = "ruff check --diff {{ files }}"
    fix = "ruff check --fix {{ files }}"
>>>>>>> 276bccda
    tests {
        ["detects unused import"] {
            run = "check"
            write { ["{{tmp}}/test.py"] = "import sys\nprint('hello')\n" }
            files = List("{{tmp}}/test.py")
            expect { code = 1 }
        }
        ["fixes unused import"] {
            run = "fix"
            write { ["{{tmp}}/test.py"] = "import sys\nprint('hello')\n" }
            files = List("{{tmp}}/test.py")
            expect {
                code = 0
                files { ["{{tmp}}/test.py"] = "print('hello')\n" }
            }
        }
        ["passes clean file"] {
            run = "check"
            write { ["{{tmp}}/test.py"] = "print('hello')\n" }
            files = List("{{tmp}}/test.py")
            expect { code = 0 }
        }
        ["check respects config exclude"] {
            run = "check"
            write { 
                ["{{tmp}}/test.py"] = "import sys\nprint('hello')\n" 
                ["{{tmp}}/ruff.toml"] = "exclude = [\"test.py\"]\n" 
            }
            files = List("{{tmp}}/test.py")
            expect { code = 0 }
        }
        ["fix respects config exclude"] {
            run = "fix"
            write { 
                ["{{tmp}}/test.py"] = "import sys\nprint('hello')\n" 
                ["{{tmp}}/ruff.toml"] = "exclude = [\"test.py\"]\n" 
            }
            files = List("{{tmp}}/test.py")
            expect {
                code = 0
                files { ["{{tmp}}/test.py"] = "import sys\nprint('hello')\n" }
            }
        }
    }
} <|MERGE_RESOLUTION|>--- conflicted
+++ resolved
@@ -1,18 +1,11 @@
 import "../Config.pkl"
 
 ruff = new Config.Step {
-<<<<<<< HEAD
-    glob = "**/*.py"
-    stage = "**/*.py"
-    check = "ruff check --force-exclude {{ files }}"
-    fix = "ruff check --force-exclude --fix {{ files }}"
-=======
     glob = List("**/*.py", "**/*.pyi")
     stage = "<JOB_FILES>"
     check = "ruff check {{ files }}"
-    check_diff = "ruff check --diff {{ files }}"
-    fix = "ruff check --fix {{ files }}"
->>>>>>> 276bccda
+    check_diff = "ruff check --force-exclude --diff {{ files }}"
+    fix = "ruff check --force-exclude --fix {{ files }}"
     tests {
         ["detects unused import"] {
             run = "check"
